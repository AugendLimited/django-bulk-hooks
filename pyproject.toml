--- conflicted
+++ resolved
@@ -1,10 +1,6 @@
 [tool.poetry]
 name = "django-bulk-hooks"
-<<<<<<< HEAD
-version = "0.1.103"
-=======
 version = "0.1.101"
->>>>>>> 4fc271b3
 description = "Hook-style hooks for Django bulk operations like bulk_create and bulk_update."
 authors = ["Konrad Beck <konrad.beck@merchantcapital.co.za>"]
 readme = "README.md"
